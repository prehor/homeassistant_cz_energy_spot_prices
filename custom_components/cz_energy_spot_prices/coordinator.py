--- conflicted
+++ resolved
@@ -550,25 +550,18 @@
         logger.debug("SpotRateCoordinator.update_data")
         current_delay = cast(int, 2**self._retry_attempt)
         try:
-<<<<<<< HEAD
-            self._spot_rate_data = await self.fetch_data()
-            self.async_set_updated_data(self._spot_rate_data)
-        except (OTEFault, aiohttp.client_exceptions.ClientError, asyncio.TimeoutError) as e:
-            self.retry_maybe(exc_info=e)
-=======
             async with async_timeout.timeout(30):
                 data = await self._fetch_data()
                 self._retry_attempt = 0
                 return data
 
-        except (OTEFault, asyncio.TimeoutError) as e:
+        except (OTEFault, aiohttp.client_exceptions.ClientError, asyncio.TimeoutError) as e:
             logger.warning(
                 "Failed to update OTE prices, will retry in %d seconds: %s",
                 current_delay,
                 e,
             )
 
->>>>>>> f0c9daee
         except Exception:
             logger.exception(
                 "OTE request failed unexpectedly, will retry in %d seconds",
@@ -624,19 +617,9 @@
                 action=lambda dt: self.async_request_refresh(),
             )
         else:
-<<<<<<< HEAD
-            try:
-                self._spot_rate_data = await self.fetch_data()
-                logger.debug('SpotRateCoordinator._async_update_data fetched data: %s', self._spot_rate_data)
-            except (OTEFault, aiohttp.client_exceptions.ClientError, asyncio.TimeoutError) as e:
-                self.retry_maybe(exc_info=e)
-            except Exception:
-                logger.exception('OTE request failed unexpectedly during intial load')
-=======
             # Schedule the update for tommorow 13:02
             dt = self._schedule_next_update()
             logger.info("Electricity data updated, scheduling next update at %s", dt)
->>>>>>> f0c9daee
 
         return self._spot_rate_data
 
@@ -690,7 +673,7 @@
                 self._retry_attempt = 0
                 return data
 
-        except (OTEFault, asyncio.TimeoutError) as e:
+        except (OTEFault, aiohttp.client_exceptions.ClientError, asyncio.TimeoutError) as e:
             logger.warning(
                 "Failed to update CNB FX rates, will retry in %d seconds: %s",
                 current_delay,
